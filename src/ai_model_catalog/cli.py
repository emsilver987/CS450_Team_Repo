<<<<<<< HEAD
# --- stdlib ---
import json
import logging
import os
import re
from pathlib import Path
from typing import Any, Dict, Optional

# --- third-party ---
import typer

try:
    from git import Repo  # Optional: GitPython for richer local git metadata
except Exception:
    Repo = None  # type: ignore

# --- local ---
from ai_model_catalog.interactive import interactive_main
from ai_model_catalog.logging_config import configure_logging
from ai_model_catalog.model_sources.github_model import RepositoryHandler
from ai_model_catalog.model_sources.hf_model import ModelHandler
from ai_model_catalog.score_model import net_score

app = typer.Typer(help="AI/ML model catalog CLI")  # << single app only >>

# --------------------------------
# Helpers
# --------------------------------
_GITHUB_RE = re.compile(r"(?:https?://)?github\.com/([^/\s]+)/([^/\s#?]+)")


def _detect_source(s: str):
    """Classify input as GitHub repo, local path, or unknown."""
    s = s.strip()
    m = _GITHUB_RE.search(s)
    if m:
        owner, repo = m.groups()
        return "github", {"owner": owner, "repo": repo}
    p = Path(s).expanduser()
    if p.exists():
        return "local", {"path": str(p.resolve())}
    return "unknown", {"value": s}


def _scan_local_repo(path: Path) -> Dict[str, Any]:
    """Local repository analysis using GitPython when available, with a safe fallback."""
    path = path.resolve()
    if not path.exists():
        raise FileNotFoundError(str(path))

    data: Dict[str, Any] = {
        "source": "local",
        "root": str(path),
        "has_readme": False,
        "readme": "",
        "license_file": "",
        "file_count": 0,
        "py_files": 0,
        "test_files": 0,
        "size_bytes": 0,
        "is_git": False,
        "branch": "",
        "last_commit": "",  # "<sha> <unix_ts>"
        "contributors": [],  # [{"id": email/name, "commits": N}, ...]
    }
=======
import json
from typing import Optional

import typer

from .fetch_repo import fetch_dataset_data
from .interactive import interactive_main
from .logging_config import configure_logging
from .model_sources.github_model import RepositoryHandler
from .model_sources.hf_model import ModelHandler
>>>>>>> e222f267

    # Optional Git metadata
    if Repo is not None:
        try:
            repo = Repo(path, search_parent_directories=True)
            data["is_git"] = True
            data["branch"] = (
                repo.active_branch.name if not repo.head.is_detached else "(detached)"
            )
            commit = repo.head.commit
            data["last_commit"] = f"{commit.hexsha} {int(commit.committed_date)}"
            counts: Dict[str, int] = {}
            for c in repo.iter_commits(max_count=1000):
                email = c.author.email or c.author.name
                counts[email] = counts.get(email, 0) + 1
            data["contributors"] = sorted(
                ({"id": k, "commits": v} for k, v in counts.items()),
                key=lambda x: x["commits"],
                reverse=True,
            )[:10]
        except Exception:
            pass  # not a git repo or GitPython unavailable

    # Filesystem scan (skip heavy dirs)
    SKIP = {
        ".git",
        ".venv",
        "__pycache__",
        ".mypy_cache",
        ".pytest_cache",
        "node_modules",
        "dist",
        "build",
        ".dist",
    }
    for root, dirs, files in os.walk(path):
        dirs[:] = [d for d in dirs if d not in SKIP]
        for f in files:
            fp = Path(root) / f
            try:
                data["size_bytes"] += fp.stat().st_size
            except Exception:
                pass
            data["file_count"] += 1
            low = f.lower()
            if low.endswith(".py"):
                data["py_files"] += 1
                if "test" in low or "tests" in str(fp.parent).lower():
                    data["test_files"] += 1
            if not data["has_readme"] and low in {
                "readme.md",
                "readme.rst",
                "readme.txt",
                "readme",
            }:
                data["has_readme"] = True
                data["readme"] = str(fp.relative_to(path))
            if not data["license_file"] and low in {
                "license",
                "license.md",
                "license.txt",
                "copying",
            }:
                data["license_file"] = str(fp.relative_to(path))

<<<<<<< HEAD
    return data


# --------------------------------
# Commands (all on the SAME app)
# --------------------------------
@app.command(name="models")
def models(owner: str = "huggingface", repo: str = "transformers"):
=======
@app.command()
def models(
    owner: str = "huggingface",
    repo: str = "transformers",
    output_format: Optional[str] = typer.Option(
        "text", "--format", help="Output format (text or ndjson)"
    ),
):
>>>>>>> e222f267
    """Fetch and display metadata from GitHub API for a repository."""
    configure_logging()
    handler = RepositoryHandler(owner, repo)
    raw = handler.fetch_data()

    if output_format == "ndjson":
        # For repos, output summary as ndjson
        line = {
            "full_name": raw.get("full_name") or f"{owner}/{repo}",
            "stars": raw.get("stars", 0),
            "forks": raw.get("forks", 0),
            "open_issues": raw.get("open_issues", 0),
            "license": raw.get("license"),
            "updated_at": raw.get("updated_at") or raw.get("pushed_at"),
        }
        typer.echo(json.dumps(line))
        return

    formatted = handler.format_data(raw)
    handler.display_data(formatted, raw)


<<<<<<< HEAD
@app.command(name="hf_model")  # keep underscore for tests
def hf_model(model_id: str = "bert-base-uncased"):
=======
@app.command(name="hf-model")
def hf_model(
    model_id: str = "bert-base-uncased",
    output_format: Optional[str] = typer.Option(
        "text", "--format", help="Output format (text or ndjson)"
    ),
):
>>>>>>> e222f267
    """Fetch and display metadata from Hugging Face Hub for a model."""
    configure_logging()
    handler = ModelHandler(model_id)
    raw = handler.fetch_data()

    if output_format == "ndjson":
        line = {
            "model_id": model_id,
            "model_size": raw.get("modelSize", 0),
            "downloads": raw.get("downloads", 0),
            "license": raw.get("license"),
            "last_modified": raw.get("lastModified", ""),
        }
        typer.echo(json.dumps(line))
        return

    formatted = handler.format_data(raw)
    handler.display_data(formatted, raw)


<<<<<<< HEAD
@app.command(name="interactive")
=======
@app.command(name="hf-dataset")
def hf_dataset(
    dataset_id: str = "imdb",
    output_format: Optional[str] = typer.Option(
        "text", "--format", help="Output format (text or ndjson)"
    ),
):
    """Fetch and display metadata from Hugging Face Hub for a dataset."""
    configure_logging()
    raw = fetch_dataset_data(dataset_id)

    if output_format == "ndjson":
        line = {
            "dataset_id": dataset_id,
            "downloads": raw.get("downloads", 0),
            "license": raw.get("license"),
            "last_modified": raw.get("lastModified", ""),
            "task_categories": raw.get("taskCategories", []),
        }
        typer.echo(json.dumps(line))
        return

    # text output
    typer.echo(f"Dataset: {dataset_id}")
    typer.echo(f"Author: {raw.get('author') or 'Unknown'}")
    typer.echo(f"License: {raw.get('license')}")
    typer.echo(f"Downloads: {raw.get('downloads', 0)}")
    typer.echo(f"Last Modified: {raw.get('lastModified', '')}")
    tags = raw.get("tags") or []
    if tags:
        typer.echo(f"Tags: {', '.join(tags)}")
    tcats = raw.get("taskCategories") or []
    if tcats:
        typer.echo(f"Task Categories: {', '.join(map(str, tcats))}")


@app.command()
>>>>>>> e222f267
def interactive():
    """Start interactive mode for browsing AI models."""
    interactive_main()


@app.command(name="analyze")
def analyze(
    source: str = typer.Argument(
        ..., help="GitHub URL like https://github.com/owner/repo or a local path '.'"
    ),
    output: Optional[Path] = typer.Option(
        None, "--output", "-o", help="Write JSON/NDJSON to file"
    ),
    fmt: str = typer.Option(
        "json", "--format", "-f", help="json|ndjson", case_sensitive=False
    ),
):
    """Analyze a repository from GitHub or a local directory."""
    configure_logging()
    kind, info = _detect_source(source)

    if kind == "github":
        handler = RepositoryHandler(info["owner"], info["repo"])
        raw = handler.fetch_data()
        data = handler.format_data(raw)
    elif kind == "local":
        data = _scan_local_repo(Path(info["path"]))
    else:
        # Fallback: treat as local path if it exists, otherwise usage error
        p = Path(source).expanduser()
        if p.exists():
            data = _scan_local_repo(p)
        else:
            typer.echo(
                f"Error: could not determine source for {source!r}. Provide a GitHub URL or an existing local path.",
                err=True,
            )
            raise typer.Exit(2)

    # Optional score
    try:
        data["net_score"] = net_score(data)
    except Exception:
        pass

    # Output
    if fmt.lower() == "ndjson":
        line = json.dumps(data, ensure_ascii=False)
        if output:
            output.write_text(line + "\n", encoding="utf-8")
        else:
            typer.echo(line)
    else:
        blob = json.dumps(data, indent=2, ensure_ascii=False)
        if output:
            output.write_text(blob + "\n", encoding="utf-8")
        else:
            typer.echo(blob)


if __name__ == "__main__":
    app()<|MERGE_RESOLUTION|>--- conflicted
+++ resolved
@@ -1,70 +1,3 @@
-<<<<<<< HEAD
-# --- stdlib ---
-import json
-import logging
-import os
-import re
-from pathlib import Path
-from typing import Any, Dict, Optional
-
-# --- third-party ---
-import typer
-
-try:
-    from git import Repo  # Optional: GitPython for richer local git metadata
-except Exception:
-    Repo = None  # type: ignore
-
-# --- local ---
-from ai_model_catalog.interactive import interactive_main
-from ai_model_catalog.logging_config import configure_logging
-from ai_model_catalog.model_sources.github_model import RepositoryHandler
-from ai_model_catalog.model_sources.hf_model import ModelHandler
-from ai_model_catalog.score_model import net_score
-
-app = typer.Typer(help="AI/ML model catalog CLI")  # << single app only >>
-
-# --------------------------------
-# Helpers
-# --------------------------------
-_GITHUB_RE = re.compile(r"(?:https?://)?github\.com/([^/\s]+)/([^/\s#?]+)")
-
-
-def _detect_source(s: str):
-    """Classify input as GitHub repo, local path, or unknown."""
-    s = s.strip()
-    m = _GITHUB_RE.search(s)
-    if m:
-        owner, repo = m.groups()
-        return "github", {"owner": owner, "repo": repo}
-    p = Path(s).expanduser()
-    if p.exists():
-        return "local", {"path": str(p.resolve())}
-    return "unknown", {"value": s}
-
-
-def _scan_local_repo(path: Path) -> Dict[str, Any]:
-    """Local repository analysis using GitPython when available, with a safe fallback."""
-    path = path.resolve()
-    if not path.exists():
-        raise FileNotFoundError(str(path))
-
-    data: Dict[str, Any] = {
-        "source": "local",
-        "root": str(path),
-        "has_readme": False,
-        "readme": "",
-        "license_file": "",
-        "file_count": 0,
-        "py_files": 0,
-        "test_files": 0,
-        "size_bytes": 0,
-        "is_git": False,
-        "branch": "",
-        "last_commit": "",  # "<sha> <unix_ts>"
-        "contributors": [],  # [{"id": email/name, "commits": N}, ...]
-    }
-=======
 import json
 from typing import Optional
 
@@ -75,7 +8,6 @@
 from .logging_config import configure_logging
 from .model_sources.github_model import RepositoryHandler
 from .model_sources.hf_model import ModelHandler
->>>>>>> e222f267
 
     # Optional Git metadata
     if Repo is not None:
@@ -141,16 +73,6 @@
             }:
                 data["license_file"] = str(fp.relative_to(path))
 
-<<<<<<< HEAD
-    return data
-
-
-# --------------------------------
-# Commands (all on the SAME app)
-# --------------------------------
-@app.command(name="models")
-def models(owner: str = "huggingface", repo: str = "transformers"):
-=======
 @app.command()
 def models(
     owner: str = "huggingface",
@@ -159,7 +81,6 @@
         "text", "--format", help="Output format (text or ndjson)"
     ),
 ):
->>>>>>> e222f267
     """Fetch and display metadata from GitHub API for a repository."""
     configure_logging()
     handler = RepositoryHandler(owner, repo)
@@ -182,10 +103,6 @@
     handler.display_data(formatted, raw)
 
 
-<<<<<<< HEAD
-@app.command(name="hf_model")  # keep underscore for tests
-def hf_model(model_id: str = "bert-base-uncased"):
-=======
 @app.command(name="hf-model")
 def hf_model(
     model_id: str = "bert-base-uncased",
@@ -193,7 +110,6 @@
         "text", "--format", help="Output format (text or ndjson)"
     ),
 ):
->>>>>>> e222f267
     """Fetch and display metadata from Hugging Face Hub for a model."""
     configure_logging()
     handler = ModelHandler(model_id)
@@ -213,10 +129,6 @@
     formatted = handler.format_data(raw)
     handler.display_data(formatted, raw)
 
-
-<<<<<<< HEAD
-@app.command(name="interactive")
-=======
 @app.command(name="hf-dataset")
 def hf_dataset(
     dataset_id: str = "imdb",
@@ -254,7 +166,6 @@
 
 
 @app.command()
->>>>>>> e222f267
 def interactive():
     """Start interactive mode for browsing AI models."""
     interactive_main()
