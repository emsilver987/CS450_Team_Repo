<<<<<<< HEAD
import json
=======
import pytest
>>>>>>> e222f267
from typer.testing import CliRunner

from ai_model_catalog.cli import app

runner = CliRunner()


def test_models_command_smoke(monkeypatch):
<<<<<<< HEAD
    """
    `models` should print JSON for a GitHub repo.
    We monkeypatch the shared fetch layer to avoid network.
    """

    def mock_fetch_repo_data(owner: str, repo: str):
        # Values chosen to be JSON-safe; handlers may coerce types further
        return {
            "id": f"{owner}/{repo}",
            "owner": owner,
            "name": repo,
            "license": "mit",
            "downloads": 42,  # ints are fine
            "commits_count": 100,  # ints are fine
            "readme": True,  # handlers convert to has_readme
            "last_modified": "2024-01-01",
            "description": "Mocked repo",
        }

    monkeypatch.setattr(
        "ai_model_catalog.fetch_repo.fetch_repo_data",
        mock_fetch_repo_data,
        raising=True,
=======
    pytest.skip("Skipping due to GitHub API rate limits")

    def mock_fetch_repo_data(owner, repo):
        return {
            "full_name": f"{owner}/{repo}",
            "stars": 1000,
            "forks": 200,
            "open_issues": 5,
            "license": {"spdx_id": "mit"},
            "updated_at": "2024-01-01T00:00:00Z",
            "readme": "Mocked readme",
            "description": "Test repository",
            "default_branch": "main",
            "language": "Python",
            "size": 1024,
            "commits_count": 100,
            "contributors_count": 10,
            "issues_count": 5,
            "pulls_count": 3,
            "actions_count": 2,
            "commits": [],
            "contributors": [],
            "issues": [],
            "pulls": [],
            "actions": [],
        }

    monkeypatch.setattr(
        "ai_model_catalog.fetch_repo.fetch_repo_data", mock_fetch_repo_data
>>>>>>> e222f267
    )

    result = runner.invoke(
        app, ["models", "--owner", "huggingface", "--repo", "transformers"]
    )
<<<<<<< HEAD
    assert result.exit_code == 0, result.stdout

    # The command prints JSON; parse and validate key fields
    data = json.loads(result.stdout)
    assert data["source"] == "github"
    assert data.get("downloads") == 42
    assert data.get("commits_count") == 100
    assert "full_name" in data or "id" in data
=======
    assert result.exit_code == 0
    assert "Repo:" in result.output
>>>>>>> e222f267


def test_hf_model_command_smoke(monkeypatch):
    """
    `hf_model` should print JSON for an HF model id.
    We monkeypatch the shared fetch layer to avoid network.
    """

    def mock_fetch_model_data(model_id: str):
        return {
            "modelId": model_id,
            "author": "tester",
            "license": "mit",
            "downloads": 123,
            "lastModified": "2024-01-01",
            "readme": True,
            "cardData": {"tags": ["nlp", "bert"], "language": "en"},
        }

    monkeypatch.setattr(
        "ai_model_catalog.fetch_repo.fetch_model_data",
        mock_fetch_model_data,
        raising=True,
    )

    result = runner.invoke(app, ["hf_model", "--model-id", "bert-base-uncased"])
    assert result.exit_code == 0, result.stdout

    data = json.loads(result.stdout)
    assert data["source"] == "huggingface"
    assert data.get("downloads") == 123
    assert data.get("id") == "bert-base-uncased"<|MERGE_RESOLUTION|>--- conflicted
+++ resolved
@@ -1,8 +1,4 @@
-<<<<<<< HEAD
-import json
-=======
 import pytest
->>>>>>> e222f267
 from typer.testing import CliRunner
 
 from ai_model_catalog.cli import app
@@ -11,31 +7,6 @@
 
 
 def test_models_command_smoke(monkeypatch):
-<<<<<<< HEAD
-    """
-    `models` should print JSON for a GitHub repo.
-    We monkeypatch the shared fetch layer to avoid network.
-    """
-
-    def mock_fetch_repo_data(owner: str, repo: str):
-        # Values chosen to be JSON-safe; handlers may coerce types further
-        return {
-            "id": f"{owner}/{repo}",
-            "owner": owner,
-            "name": repo,
-            "license": "mit",
-            "downloads": 42,  # ints are fine
-            "commits_count": 100,  # ints are fine
-            "readme": True,  # handlers convert to has_readme
-            "last_modified": "2024-01-01",
-            "description": "Mocked repo",
-        }
-
-    monkeypatch.setattr(
-        "ai_model_catalog.fetch_repo.fetch_repo_data",
-        mock_fetch_repo_data,
-        raising=True,
-=======
     pytest.skip("Skipping due to GitHub API rate limits")
 
     def mock_fetch_repo_data(owner, repo):
@@ -65,25 +36,13 @@
 
     monkeypatch.setattr(
         "ai_model_catalog.fetch_repo.fetch_repo_data", mock_fetch_repo_data
->>>>>>> e222f267
     )
 
     result = runner.invoke(
         app, ["models", "--owner", "huggingface", "--repo", "transformers"]
     )
-<<<<<<< HEAD
-    assert result.exit_code == 0, result.stdout
-
-    # The command prints JSON; parse and validate key fields
-    data = json.loads(result.stdout)
-    assert data["source"] == "github"
-    assert data.get("downloads") == 42
-    assert data.get("commits_count") == 100
-    assert "full_name" in data or "id" in data
-=======
     assert result.exit_code == 0
     assert "Repo:" in result.output
->>>>>>> e222f267
 
 
 def test_hf_model_command_smoke(monkeypatch):
